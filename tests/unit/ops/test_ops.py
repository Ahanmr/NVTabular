#
# Copyright (c) 2021, NVIDIA CORPORATION.
#
# Licensed under the Apache License, Version 2.0 (the "License");
# you may not use this file except in compliance with the License.
# You may obtain a copy of the License at
#
#     http://www.apache.org/licenses/LICENSE-2.0
#
# Unless required by applicable law or agreed to in writing, software
# distributed under the License is distributed on an "AS IS" BASIS,
# WITHOUT WARRANTIES OR CONDITIONS OF ANY KIND, either express or implied.
# See the License for the specific language governing permissions and
# limitations under the License.
#
import copy

import dask.dataframe as dd
import numpy as np
import pandas as pd
import pytest

import nvtabular as nvt
import nvtabular.io
from nvtabular import ColumnSelector, dispatch, ops
from tests.conftest import assert_eq, mycols_csv, mycols_pq

try:
    import cudf
    import dask_cudf

    _CPU = [True, False]
    _HAS_GPU = True
except ImportError:
    _CPU = [True]
    _HAS_GPU = False


@pytest.mark.parametrize("gpu_memory_frac", [0.01, 0.1] if _HAS_GPU else [None])
@pytest.mark.parametrize("engine", ["parquet", "csv", "csv-no-header"])
@pytest.mark.parametrize("op_columns", [["x"], ["x", "y"]])
@pytest.mark.parametrize("cpu", _CPU)
def test_log(tmpdir, df, dataset, gpu_memory_frac, engine, op_columns, cpu):
    cont_features = op_columns >> nvt.ops.LogOp()
    processor = nvt.Workflow(cont_features)
    processor.fit(dataset)
    new_df = processor.transform(dataset).to_ddf().compute()
    for col in op_columns:
        values = dispatch._array(new_df[col])
        original = dispatch._array(df[col])
        assert_eq(values, np.log(original.astype(np.float32) + 1))


@pytest.mark.parametrize("cpu", _CPU)
def test_logop_lists(tmpdir, cpu):
    df = dispatch._make_df(device="cpu" if cpu else "gpu")
    df["vals"] = [[np.exp(0) - 1, np.exp(1) - 1], [np.exp(2) - 1], []]

    features = ["vals"] >> nvt.ops.LogOp()
    workflow = nvt.Workflow(features)
    new_df = workflow.fit_transform(nvt.Dataset(df)).to_ddf().compute()

    expected = dispatch._make_df(device="cpu" if cpu else "gpu")
    expected["vals"] = [[0.0, 1.0], [2.0], []]

    assert_eq(expected, new_df)


def test_valuecount(tmpdir):
    df = dispatch._make_df(
        {
            "list1": [[1, 2, 3, 4], [3, 2, 1], [1, 4], [0]],
            "list2": [[1, 4], [3, 2, 1], [0, 4], [1, 4, 5]],
        }
    )
    ds = nvt.Dataset(df)
    val_count = nvt.ops.ValueCount()
    feats = ["list1", "list2"] >> val_count
    feats1 = feats["list1"] >> nvt.ops.AddMetadata(tags=["categorical"])
    feats2 = feats["list2"] >> nvt.ops.AddMetadata(tags=["continuous"])
    processor = nvt.Workflow(feats1 + feats2)
    processor.fit(ds)
    processor.transform(ds).to_parquet(tmpdir, out_files_per_proc=1)
    assert "list1" in list(val_count.stats.keys())
    assert "list2" in list(val_count.stats.keys())
    breakpoint()
    new_df = nvt.Dataset(tmpdir, engine="parquet")
    breakpoint()
    assert processor.output_schema.column_schemas["list1"].properties == {
        "value_count": {"min": 1, "max": 4}
    }
    assert processor.output_schema.column_schemas["list2"].properties == {
        "value_count": {"min": 2, "max": 3}
    }
    assert new_df.schema.column_schemas["list1"].properties == {"value_count": {"min": 1, "max": 4}}
    assert new_df.schema.column_schemas["list2"].properties == {"value_count": {"min": 2, "max": 3}}

    assert new_df.schema.column_schemas["list1"].tags == [nvt.tags.Tags.CATEGORICAL]
    assert new_df.schema.column_schemas["list2"].tags == [nvt.tags.Tags.CONTINUOUS]


@pytest.mark.parametrize("engine", ["parquet"])
@pytest.mark.parametrize("cpu", _CPU)
def test_dropna(tmpdir, df, dataset, engine, cpu):
    columns = mycols_pq if engine == "parquet" else mycols_csv
    dropna_features = columns >> ops.Dropna()
    if cpu:
        dataset.to_cpu()

    processor = nvt.Workflow(dropna_features)
    processor.fit(dataset)

    new_df = processor.transform(dataset).to_ddf().compute()
    assert new_df.columns.all() == df.columns.all()
    assert new_df.isnull().all().sum() < 1, "null values exist"


@pytest.mark.parametrize("cpu", _CPU)
@pytest.mark.parametrize("gpu_memory_frac", [0.1])
@pytest.mark.parametrize("engine", ["parquet"])
def test_filter(tmpdir, df, dataset, gpu_memory_frac, engine, cpu):
    if cpu and not isinstance(df, pd.DataFrame):
        df = df.to_pandas()

    cont_names = ["x", "y"]
    filtered = cont_names >> ops.Filter(f=lambda df: df[df["y"] > 0.5])
    processor = nvtabular.Workflow(filtered)
    processor.fit(dataset)
    new_gdf = processor.transform(dataset).to_ddf().compute().reset_index()
    filter_df = df[df["y"] > 0.5].reset_index()
    for col in cont_names:
        assert np.all((new_gdf[col] - filter_df[col]).abs().values <= 1e-2)

    # return isnull() rows
    for col in cont_names:
        idx = np.random.choice(df.shape[0] - 1, int(df.shape[0] * 0.2))
        df[col].iloc[idx] = None

    filtered = cont_names >> ops.Filter(f=lambda df: df[df.x.isnull()])
    processor = nvtabular.Workflow(filtered)
    processor.fit(dataset)
    new_gdf = processor.transform(dataset).to_ddf().compute()
    assert new_gdf.shape[0] < df.shape[0], "null values do not exist"

    # again testing filtering by returning a series rather than a df
    filtered = cont_names >> ops.Filter(f=lambda df: df.x.isnull())
    processor = nvtabular.Workflow(filtered)
    processor.fit(dataset)
    new_gdf = processor.transform(dataset).to_ddf().compute()
    assert new_gdf.shape[0] < df.shape[0], "null values do not exist"

    # if the filter returns an invalid type we should get an exception immediately
    # (rather than causing problems downstream in the workflow)
    filtered = cont_names >> ops.Filter(f=lambda df: "some invalid value")
    processor = nvtabular.Workflow(filtered)
    with pytest.raises(ValueError):
        new_gdf = processor.transform(dataset).to_ddf().compute()


@pytest.mark.parametrize("cpu", _CPU)
def test_difference_lag(cpu):
    lib = pd if cpu else cudf
    df = lib.DataFrame(
        {"userid": [0, 0, 0, 1, 1, 2], "timestamp": [1000, 1005, 1100, 2000, 2001, 3000]}
    )

    diff_features = ["timestamp"] >> ops.DifferenceLag(partition_cols=["userid"], shift=[1, -1])
    dataset = nvt.Dataset(df, cpu=cpu)
    processor = nvtabular.Workflow(diff_features)
    processor.fit(dataset)
    new_df = processor.transform(dataset).to_ddf().compute()

    assert new_df["timestamp_difference_lag_1"][1] == 5
    assert new_df["timestamp_difference_lag_1"][2] == 95
    if cpu:
        assert lib.isna(new_df["timestamp_difference_lag_1"][0])
        assert lib.isna(new_df["timestamp_difference_lag_1"][3])
    else:
        assert new_df["timestamp_difference_lag_1"][0] is (lib.NA if hasattr(lib, "NA") else None)
        assert new_df["timestamp_difference_lag_1"][3] is (lib.NA if hasattr(lib, "NA") else None)

    assert new_df["timestamp_difference_lag_-1"][0] == -5
    assert new_df["timestamp_difference_lag_-1"][1] == -95
    assert new_df["timestamp_difference_lag_-1"][3] == -1
    if cpu:
        assert lib.isna(new_df["timestamp_difference_lag_-1"][2])
        assert lib.isna(new_df["timestamp_difference_lag_-1"][5])
    else:
        assert new_df["timestamp_difference_lag_-1"][2] is (lib.NA if hasattr(lib, "NA") else None)
        assert new_df["timestamp_difference_lag_-1"][5] is (lib.NA if hasattr(lib, "NA") else None)


@pytest.mark.parametrize("gpu_memory_frac", [0.01, 0.1] if _HAS_GPU else [None])
@pytest.mark.parametrize("engine", ["parquet", "csv", "csv-no-header"])
@pytest.mark.parametrize("cpu", _CPU)
def test_hashed_cross(tmpdir, df, dataset, gpu_memory_frac, engine, cpu):
    # TODO: add tests for > 2 features, multiple crosses, etc.
    cat_names = [["name-string", "id"]]
    num_buckets = 10

    hashed_cross = cat_names >> ops.HashedCross(num_buckets)
    dataset = nvt.Dataset(df, cpu=cpu)
    processor = nvtabular.Workflow(hashed_cross)
    processor.fit(dataset)
    new_df = processor.transform(dataset).to_ddf().compute()

    # check sums for determinancy
    new_column_name = "_X_".join(cat_names[0])
    assert np.all(new_df[new_column_name].values >= 0)
    assert np.all(new_df[new_column_name].values <= 9)
    checksum = new_df[new_column_name].sum()
    new_df = processor.transform(dataset).to_ddf().compute()
    assert new_df[new_column_name].sum() == checksum


@pytest.mark.parametrize("gpu_memory_frac", [0.01, 0.1] if _HAS_GPU else [None])
@pytest.mark.parametrize("engine", ["parquet", "csv", "csv-no-header"])
@pytest.mark.parametrize("cpu", _CPU)
def test_bucketized(tmpdir, df, dataset, gpu_memory_frac, engine, cpu):
    cont_names = ["x", "y"]
    boundaries = [[-1, 0, 1], [-4, 100]]

    bucketize_op = ops.Bucketize(dict(zip(cont_names, boundaries)))

    bucket_features = cont_names >> bucketize_op
    processor = nvtabular.Workflow(bucket_features)

    ds = copy.copy(dataset)
    if cpu:
        ds.to_cpu()
    processor.fit(ds)
    new_df = processor.transform(ds).to_ddf().compute()
    if cpu:
        assert isinstance(new_df, pd.DataFrame)

    for col, bs in zip(cont_names, boundaries):
        assert np.all(new_df[col].values >= 0)
        assert np.all(new_df[col].values <= len(bs))
        # TODO: add checks for correctness here that don't just
        # repeat the existing logic


@pytest.mark.skipif(not _HAS_GPU, reason="This unittest requires cudf/dask_cudf to run")
@pytest.mark.parametrize("engine", ["parquet"])
@pytest.mark.parametrize("cpu", _CPU)
def test_data_stats(tmpdir, df, datasets, engine, cpu):
    # cat_names = ["name-cat", "name-string"] if engine == "parquet" else ["name-string"]
    cat_names = ["name-cat", "name-string"] if engine == "parquet" else ["name-string"]
    cont_names = ["x", "y"]
    label_name = ["label"]
    all_cols = cat_names + cont_names + label_name

    dataset = nvtabular.Dataset(df, engine=engine, cpu=cpu)

    data_stats = ops.DataStats()

    features = all_cols >> data_stats
    workflow = nvtabular.Workflow(features)
    workflow.fit(dataset)

    # get the output from the data_stats op
    output = data_stats.output

    # Check Output
    ddf = dask_cudf.from_cudf(df, 2)
    ddf_dtypes = ddf.head(1)
    for col in all_cols:
        # Check dtype
        dtype = ddf_dtypes[col].dtype
        assert output[col]["dtype"] == str(dtype)

        # Identify column type
        if np.issubdtype(dtype, np.floating):
            col_type = "cont"
        else:
            col_type = "cat"

        # Get cardinality for cats
        if col_type == "cat":
            assert output[col]["cardinality"] == ddf[col].nunique().compute()

        # if string, replace string for their lengths for the rest of the computations
        if dtype == "object":
            ddf[col] = ddf[col].map_partitions(lambda x: x.str.len(), meta=("x", int))
            ddf[col].compute()
        # Add list support when cudf supports it:
        # https://github.com/rapidsai/cudf/issues/7157
        # elif col_type == "cat_mh":
        #    ddf[col] = ddf[col].map_partitions(lambda x: x.list.len())

        # Get min,max, and mean
        assert output[col]["min"] == pytest.approx(ddf[col].min().compute())
        assert output[col]["max"] == pytest.approx(ddf[col].max().compute())
        assert output[col]["mean"] == pytest.approx(ddf[col].mean().compute())

        # Get std only for conts
        if col_type == "cont":
            assert output[col]["std"] == pytest.approx(ddf[col].std().compute())

        # Get Percentage of NaNs for all
        assert output[col]["per_nan"] == pytest.approx(
            100 * (1 - ddf[col].count().compute() / len(ddf[col]))
        )


@pytest.mark.parametrize("cpu", _CPU)
@pytest.mark.parametrize("keys", [["name"], "id", ["name", "id"]])
def test_groupby_op(keys, cpu):
    # Initial timeseries dataset
    size = 60
    df1 = pd.DataFrame(
        {
            "name": np.random.choice(["Dave", "Zelda"], size=size),
            "id": np.random.choice([0, 1], size=size),
            "ts": np.linspace(0.0, 10.0, num=size),
            "x": np.arange(size),
            "y": np.linspace(0.0, 10.0, num=size),
            "shuffle": np.random.uniform(low=0.0, high=10.0, size=size),
        }
    )
    df1 = df1.sort_values("shuffle").drop(columns="shuffle").reset_index(drop=True)

    # Create a ddf, and be sure to shuffle by the groupby keys
    ddf1 = dd.from_pandas(df1, npartitions=3).shuffle(keys)
    dataset = nvt.Dataset(ddf1, cpu=cpu)
    dataset.schema.column_schemas["x"] = (
<<<<<<< HEAD
        dataset.schema.column_schemas["name"].with_name("x").with_tags("custom_tag")
=======
        dataset.schema.column_schemas["name"].with_tags("custom_tag").with_name("x")
>>>>>>> 634cfb75
    )

    # Define Groupby Workflow
    groupby_features = ColumnSelector(["name", "id", "ts", "x", "y"]) >> ops.Groupby(
        groupby_cols=keys,
        sort_cols=["ts"],
        aggs={
            "x": ["list", "sum"],
            "y": ["first", "last"],
            "ts": ["min"],
        },
        name_sep="-",
    )
    processor = nvtabular.Workflow(groupby_features)
    processor.fit(dataset)
    new_gdf = processor.transform(dataset).to_ddf().compute()

    assert "custom_tag" in processor.output_schema.column_schemas["x-list"].tags

    if not cpu:
        # Make sure we are capturing the list type in `output_dtypes`
        assert processor.output_dtypes["x-list"] == cudf.core.dtypes.ListDtype("int64")

    # Check list-aggregation ordering
    x = new_gdf["x-list"]
    x = x.to_pandas() if hasattr(x, "to_pandas") else x
    sums = []
    for el in x.values:
        _el = pd.Series(el)
        sums.append(_el.sum())
        assert _el.is_monotonic_increasing

    # Check that list sums match sum aggregation
    x = new_gdf["x-sum"]
    x = x.to_pandas() if hasattr(x, "to_pandas") else x
    assert list(x) == sums

    # Check basic behavior or "y" column
    assert (new_gdf["y-first"] < new_gdf["y-last"]).all()


@pytest.mark.parametrize("cpu", _CPU)
def test_list_slice(cpu):
    DataFrame = pd.DataFrame if cpu else cudf.DataFrame

    df = DataFrame({"y": [[0, 1, 2, 2, 767], [1, 2, 2, 3], [1, 223, 4]]})

    op = ops.ListSlice(0, 2)
    selector = ColumnSelector(["y"])
    transformed = op.transform(selector, df)
    expected = DataFrame({"y": [[0, 1], [1, 2], [1, 223]]})
    assert_eq(transformed, expected)

    op = ops.ListSlice(3, 5)
    transformed = op.transform(selector, df)
    expected = DataFrame({"y": [[2, 767], [3], []]})
    assert_eq(transformed, expected)

    op = ops.ListSlice(4, 10)
    transformed = op.transform(selector, df)
    expected = DataFrame({"y": [[767], [], []]})
    assert_eq(transformed, expected)

    op = ops.ListSlice(100, 20000)
    transformed = op.transform(selector, df)
    expected = DataFrame({"y": [[], [], []]})
    assert_eq(transformed, expected)

    op = ops.ListSlice(-4)
    transformed = op.transform(selector, df)
    expected = DataFrame({"y": [[1, 2, 2, 767], [1, 2, 2, 3], [1, 223, 4]]})
    assert_eq(transformed, expected)

    op = ops.ListSlice(-3, -1)
    transformed = op.transform(selector, df)
    expected = DataFrame({"y": [[2, 2], [2, 2], [1, 223]]})
    assert_eq(transformed, expected)


@pytest.mark.parametrize("cpu", _CPU)
def test_rename(cpu):
    DataFrame = pd.DataFrame if cpu else cudf.DataFrame
    df = DataFrame({"x": [1, 2, 3, 4, 5], "y": [6, 7, 8, 9, 10]})

    selector = ColumnSelector(["x", "y"])

    op = ops.Rename(f=lambda name: name.upper())
    transformed = op.transform(selector, df)
    expected = DataFrame({"X": [1, 2, 3, 4, 5], "Y": [6, 7, 8, 9, 10]})
    assert_eq(transformed, expected)

    op = ops.Rename(postfix="_lower")
    transformed = op.transform(selector, df)
    expected = DataFrame({"x_lower": [1, 2, 3, 4, 5], "y_lower": [6, 7, 8, 9, 10]})
    assert_eq(transformed, expected)

    selector = ColumnSelector(["x"])

    op = ops.Rename(name="z")
    transformed = op.transform(selector, df)
    expected = DataFrame({"z": [1, 2, 3, 4, 5]})
    assert_eq(transformed, expected)

    op = nvt.ops.Rename(f=lambda name: name.upper())
    transformed = op.transform(selector, df)
    expected = DataFrame({"X": [1, 2, 3, 4, 5]})
    assert_eq(transformed, expected)<|MERGE_RESOLUTION|>--- conflicted
+++ resolved
@@ -83,9 +83,7 @@
     processor.transform(ds).to_parquet(tmpdir, out_files_per_proc=1)
     assert "list1" in list(val_count.stats.keys())
     assert "list2" in list(val_count.stats.keys())
-    breakpoint()
     new_df = nvt.Dataset(tmpdir, engine="parquet")
-    breakpoint()
     assert processor.output_schema.column_schemas["list1"].properties == {
         "value_count": {"min": 1, "max": 4}
     }
@@ -324,13 +322,8 @@
     ddf1 = dd.from_pandas(df1, npartitions=3).shuffle(keys)
     dataset = nvt.Dataset(ddf1, cpu=cpu)
     dataset.schema.column_schemas["x"] = (
-<<<<<<< HEAD
         dataset.schema.column_schemas["name"].with_name("x").with_tags("custom_tag")
-=======
-        dataset.schema.column_schemas["name"].with_tags("custom_tag").with_name("x")
->>>>>>> 634cfb75
     )
-
     # Define Groupby Workflow
     groupby_features = ColumnSelector(["name", "id", "ts", "x", "y"]) >> ops.Groupby(
         groupby_cols=keys,
